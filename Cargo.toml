[workspace]
default-members = ["crates/cli"]
members = ["crates/*"]
resolver = "2"

# Updated in the CI with a `sed` command
package.version = "0.15.0"
package.license = "AGPL-3.0-only"
package.authors = ["Element Backend Team"]
package.edition = "2024"
package.homepage = "https://element-hq.github.io/matrix-authentication-service/"
package.repository = "https://github.com/element-hq/matrix-authentication-service/"

[workspace.lints.rust]
unsafe_code = "deny"

[workspace.lints.clippy]
# We use groups as good defaults, but with a lower priority so that we can override them
all = { level = "deny", priority = -1 }
pedantic = { level = "warn", priority = -1 }

str_to_string = "deny"

[workspace.lints.rustdoc]
broken_intra_doc_links = "deny"

[workspace.dependencies]

# Workspace crates
<<<<<<< HEAD
mas-axum-utils = { path = "./crates/axum-utils/", version = "=0.15.0-rc.0" }
mas-cli = { path = "./crates/cli/", version = "=0.15.0-rc.0" }
mas-config = { path = "./crates/config/", version = "=0.15.0-rc.0" }
mas-context = { path = "./crates/context/", version = "=0.15.0-rc.0" }
mas-data-model = { path = "./crates/data-model/", version = "=0.15.0-rc.0" }
mas-email = { path = "./crates/email/", version = "=0.15.0-rc.0" }
mas-graphql = { path = "./crates/graphql/", version = "=0.15.0-rc.0" }
mas-handlers = { path = "./crates/handlers/", version = "=0.15.0-rc.0" }
mas-http = { path = "./crates/http/", version = "=0.15.0-rc.0" }
mas-i18n = { path = "./crates/i18n/", version = "=0.15.0-rc.0" }
mas-i18n-scan = { path = "./crates/i18n-scan/", version = "=0.15.0-rc.0" }
mas-iana = { path = "./crates/iana/", version = "=0.15.0-rc.0" }
mas-iana-codegen = { path = "./crates/iana-codegen/", version = "=0.15.0-rc.0" }
mas-jose = { path = "./crates/jose/", version = "=0.15.0-rc.0" }
mas-keystore = { path = "./crates/keystore/", version = "=0.15.0-rc.0" }
mas-listener = { path = "./crates/listener/", version = "=0.15.0-rc.0" }
mas-matrix = { path = "./crates/matrix/", version = "=0.15.0-rc.0" }
mas-matrix-synapse = { path = "./crates/matrix-synapse/", version = "=0.15.0-rc.0" }
mas-oidc-client = { path = "./crates/oidc-client/", version = "=0.15.0-rc.0" }
mas-policy = { path = "./crates/policy/", version = "=0.15.0-rc.0" }
mas-router = { path = "./crates/router/", version = "=0.15.0-rc.0" }
mas-spa = { path = "./crates/spa/", version = "=0.15.0-rc.0" }
mas-storage = { path = "./crates/storage/", version = "=0.15.0-rc.0" }
mas-storage-pg = { path = "./crates/storage-pg/", version = "=0.15.0-rc.0" }
mas-tasks = { path = "./crates/tasks/", version = "=0.15.0-rc.0" }
mas-templates = { path = "./crates/templates/", version = "=0.15.0-rc.0" }
mas-tower = { path = "./crates/tower/", version = "=0.15.0-rc.0" }
oauth2-types = { path = "./crates/oauth2-types/", version = "=0.15.0-rc.0" }
syn2mas = { path = "./crates/syn2mas", version = "=0.15.0-rc.0" }
=======
mas-axum-utils = { path = "./crates/axum-utils/", version = "=0.15.0" }
mas-cli = { path = "./crates/cli/", version = "=0.15.0" }
mas-config = { path = "./crates/config/", version = "=0.15.0" }
mas-data-model = { path = "./crates/data-model/", version = "=0.15.0" }
mas-email = { path = "./crates/email/", version = "=0.15.0" }
mas-graphql = { path = "./crates/graphql/", version = "=0.15.0" }
mas-handlers = { path = "./crates/handlers/", version = "=0.15.0" }
mas-http = { path = "./crates/http/", version = "=0.15.0" }
mas-i18n = { path = "./crates/i18n/", version = "=0.15.0" }
mas-i18n-scan = { path = "./crates/i18n-scan/", version = "=0.15.0" }
mas-iana = { path = "./crates/iana/", version = "=0.15.0" }
mas-iana-codegen = { path = "./crates/iana-codegen/", version = "=0.15.0" }
mas-jose = { path = "./crates/jose/", version = "=0.15.0" }
mas-keystore = { path = "./crates/keystore/", version = "=0.15.0" }
mas-listener = { path = "./crates/listener/", version = "=0.15.0" }
mas-matrix = { path = "./crates/matrix/", version = "=0.15.0" }
mas-matrix-synapse = { path = "./crates/matrix-synapse/", version = "=0.15.0" }
mas-oidc-client = { path = "./crates/oidc-client/", version = "=0.15.0" }
mas-policy = { path = "./crates/policy/", version = "=0.15.0" }
mas-router = { path = "./crates/router/", version = "=0.15.0" }
mas-spa = { path = "./crates/spa/", version = "=0.15.0" }
mas-storage = { path = "./crates/storage/", version = "=0.15.0" }
mas-storage-pg = { path = "./crates/storage-pg/", version = "=0.15.0" }
mas-tasks = { path = "./crates/tasks/", version = "=0.15.0" }
mas-templates = { path = "./crates/templates/", version = "=0.15.0" }
mas-tower = { path = "./crates/tower/", version = "=0.15.0" }
oauth2-types = { path = "./crates/oauth2-types/", version = "=0.15.0" }
syn2mas = { path = "./crates/syn2mas", version = "=0.15.0" }
>>>>>>> 599fc85c

# OpenAPI schema generation and validation
[workspace.dependencies.aide]
version = "0.14.2"
features = ["axum", "axum-extra", "axum-json", "axum-query", "macros"]

# An `Arc` that can be atomically updated
[workspace.dependencies.arc-swap]
version = "1.7.1"

# GraphQL server
[workspace.dependencies.async-graphql]
version = "7.0.16"
default-features = false
features = ["chrono", "url", "tracing", "playground"]

[workspace.dependencies.async-stream]
version = "0.3.6"

# Utility to write and implement async traits
[workspace.dependencies.async-trait]
version = "0.1.88"

# High-level error handling
[workspace.dependencies.anyhow]
version = "1.0.98"

# HTTP router
[workspace.dependencies.axum]
version = "0.8.3"

# Extra utilities for Axum
[workspace.dependencies.axum-extra]
version = "0.10.1"
features = ["cookie-private", "cookie-key-expansion", "typed-header"]

# Constant-time base64
[workspace.dependencies.base64ct]
version = "1.7.3"

# Packed bitfields
[workspace.dependencies.bitflags]
version = "2.9.0"

# Bytes
[workspace.dependencies.bytes]
version = "1.10.1"

# UTF-8 paths
[workspace.dependencies.camino]
version = "1.1.9"

# Memory optimisation for short strings
[workspace.dependencies.compact_str]
version = "0.9.0"

# Terminal formatting
[workspace.dependencies.console]
version = "0.15.11"

# Time utilities
[workspace.dependencies.chrono]
version = "0.4.40"
default-features = false
features = ["serde", "clock"]

# CLI argument parsing
[workspace.dependencies.clap]
version = "4.5.36"
features = ["derive"]

# Cron expressions
[workspace.dependencies.cron]
version = "0.15.0"

# Elliptic curve cryptography
[workspace.dependencies.elliptic-curve]
version = "0.13.8"
features = ["std", "pem", "sec1"]

# Configuration loading
[workspace.dependencies.figment]
version = "0.10.19"
features = ["env", "yaml", "test"]

# Utilities for dealing with futures
[workspace.dependencies.futures-util]
version = "0.3.31"

# Rate-limiting
[workspace.dependencies.governor]
version = "0.10.0"
default-features = false
features = ["std", "dashmap", "quanta"]

# HTTP headers
[workspace.dependencies.headers]
version = "0.4.0"

# Hex encoding and decoding
[workspace.dependencies.hex]
version = "0.4.3"

# HTTP request/response
[workspace.dependencies.http]
version = "1.3.1"

# HTTP body trait
[workspace.dependencies.http-body]
version = "1.0.1"

# http-body utilities
[workspace.dependencies.http-body-util]
version = "0.1.3"

# HTTP client and server
[workspace.dependencies.hyper]
version = "1.6.0"
features = ["client", "http1", "http2"]

# Additional Hyper utilties
[workspace.dependencies.hyper-util]
version = "0.1.11"
features = [
    "client",
    "server",
    "server-auto",
    "service",
    "http1",
    "http2",
    "tokio",
]

# Hyper Rustls support
[workspace.dependencies.hyper-rustls]
version = "0.27.5"
features = ["http1", "http2"]
default-features = false

# HashMap which preserves insertion order
[workspace.dependencies.indexmap]
version = "2.9.0"
features = ["serde"]

# Snapshot testing
[workspace.dependencies.insta]
version = "1.42.2"
features = ["yaml", "json"]

# Email sending
[workspace.dependencies.lettre]
version = "0.11.15"
default-features = false
features = [
    "tokio1-rustls-tls",
    "hostname",
    "builder",
    "tracing",
    "pool",
    "smtp-transport",
    "sendmail-transport",
]

# Templates
[workspace.dependencies.minijinja]
version = "2.9.0"
features = ["loader", "json", "speedups", "unstable_machinery"]

# Additional filters for minijinja
[workspace.dependencies.minijinja-contrib]
version = "2.9.0"
features = ["pycompat"]

# Utilities to deal with non-zero values
[workspace.dependencies.nonzero_ext]
version = "0.3.0"

# K256 elliptic curve
[workspace.dependencies.k256]
version = "0.13.4"
features = ["std"]

# P256 elliptic curve
[workspace.dependencies.p256]
version = "0.13.2"
features = ["std"]

# P384 elliptic curve
[workspace.dependencies.p384]
version = "0.13.1"
features = ["std"]

# PEM file decoding
[workspace.dependencies.pem-rfc7468]
version = "0.7.0"
features = ["std"]

# Pin projection
[workspace.dependencies.pin-project-lite]
version = "0.2.16"

# PKCS#1 encoding
[workspace.dependencies.pkcs1]
version = "0.7.5"
features = ["std"]

# PKCS#8 encoding
[workspace.dependencies.pkcs8]
version = "0.10.2"
features = ["std", "pkcs5", "encryption"]

# High-precision clock
[workspace.dependencies.quanta]
version = "0.12.5"

# Random values
[workspace.dependencies.rand]
version = "0.8.5"
[workspace.dependencies.rand_chacha]
version = "0.3.1"
[workspace.dependencies.rand_core]
version = "0.6.4"

# High-level HTTP client
[workspace.dependencies.reqwest]
version = "0.12.15"
default-features = false
features = ["http2", "rustls-tls-manual-roots", "charset", "json", "socks"]

# Matrix-related types
[workspace.dependencies.ruma-common]
version = "0.15.2"

# TLS stack
[workspace.dependencies.rustls]
version = "0.23.26"

# Use platform-specific verifier for TLS
[workspace.dependencies.rustls-platform-verifier]
version = "0.5.1"

# JSON Schema generation
[workspace.dependencies.schemars]
version = "0.8.22"
features = ["url", "chrono", "preserve_order"]

# SHA-2 cryptographic hash algorithm
[workspace.dependencies.sha2]
version = "0.10.8"
features = ["oid"]

# Query builder
[workspace.dependencies.sea-query]
version = "0.32.3"
features = ["derive", "attr", "with-uuid", "with-chrono", "postgres-array"]

# Query builder
[workspace.dependencies.sea-query-binder]
version = "0.7.0"
features = [
    "sqlx",
    "sqlx-postgres",
    "with-uuid",
    "with-chrono",
    "postgres-array",
]

# Sentry error tracking
[workspace.dependencies.sentry]
version = "0.37.0"
default-features = false
features = ["backtrace", "contexts", "panic", "tower", "reqwest"]

# Sentry tower layer
[workspace.dependencies.sentry-tower]
version = "0.37.0"
features = ["http"]

# Sentry tracing integration
[workspace.dependencies.sentry-tracing]
version = "0.37.0"

# Serialization and deserialization
[workspace.dependencies.serde]
version = "1.0.219"
features = ["derive"] # Most of the time, if we need serde, we need derive

# JSON serialization and deserialization
[workspace.dependencies.serde_json]
version = "1.0.140"
features = ["preserve_order"]

# SQL database support
[workspace.dependencies.sqlx]
version = "0.8.5"
features = [
    "runtime-tokio",
    "tls-rustls-aws-lc-rs",
    "postgres",
    "migrate",
    "chrono",
    "json",
    "uuid",
    "ipnetwork",
]

# Custom error types
[workspace.dependencies.thiserror]
version = "2.0.12"

[workspace.dependencies.thiserror-ext]
version = "0.2.1"

# Async runtime
[workspace.dependencies.tokio]
version = "1.44.2"
features = ["full"]

[workspace.dependencies.tokio-stream]
version = "0.1.17"

# Useful async utilities
[workspace.dependencies.tokio-util]
version = "0.7.14"
features = ["rt"]

# Tower services
[workspace.dependencies.tower]
version = "0.5.2"
features = ["util"]

# Tower service trait
[workspace.dependencies.tower-service]
version = "0.3.3"

# Tower layer trait
[workspace.dependencies.tower-layer]
version = "0.3.3"

# Tower HTTP layers
[workspace.dependencies.tower-http]
version = "0.6.2"
features = ["cors", "fs", "add-extension", "set-header"]

# Logging and tracing
[workspace.dependencies.tracing]
version = "0.1.41"
[workspace.dependencies.tracing-subscriber]
version = "0.3.19"

# OpenTelemetry
[workspace.dependencies.opentelemetry]
version = "0.29.1"
features = ["trace", "metrics"]

[workspace.dependencies.opentelemetry-http]
version = "0.29.0"
features = ["reqwest"]

[workspace.dependencies.opentelemetry-jaeger-propagator]
version = "0.29.0"

[workspace.dependencies.opentelemetry-otlp]
version = "0.29.0"
default-features = false
features = ["trace", "metrics", "http-proto"]

[workspace.dependencies.opentelemetry-prometheus]
version = "0.29.1"

[workspace.dependencies.opentelemetry-resource-detectors]
version = "0.8.0"

[workspace.dependencies.opentelemetry-semantic-conventions]
version = "0.29.0"
features = ["semconv_experimental"]

[workspace.dependencies.opentelemetry-stdout]
version = "0.29.0"
features = ["trace", "metrics"]

[workspace.dependencies.opentelemetry_sdk]
version = "0.29.0"
features = [
    "experimental_trace_batch_span_processor_with_async_runtime",
    "experimental_metrics_periodicreader_with_async_runtime",
    "rt-tokio",
]

[workspace.dependencies.tracing-opentelemetry]
version = "0.30.0"
default-features = false

[workspace.dependencies.prometheus]
version = "0.14.0"

# URL manipulation
[workspace.dependencies.url]
version = "2.5.4"
features = ["serde"]

# ULID support
[workspace.dependencies.ulid]
version = "=1.1.4"   # Pinned to the latest version which used rand 0.8
features = ["serde"]

# HTTP mock server
[workspace.dependencies.wiremock]
version = "0.6.3"

[profile.release]
codegen-units = 1 # Reduce the number of codegen units to increase optimizations
lto = true        # Enable fat LTO

# A few profile opt-level tweaks to make the test suite run faster
[profile.dev.package]
argon2.opt-level = 3
bcrypt.opt-level = 3
block-buffer.opt-level = 3
cranelift-codegen.opt-level = 3
digest.opt-level = 3
hmac.opt-level = 3
generic-array.opt-level = 3
num-bigint-dig.opt-level = 3
pbkdf2.opt-level = 3
rayon.opt-level = 3
regalloc2.opt-level = 3
sha2.opt-level = 3
sqlx-macros.opt-level = 3<|MERGE_RESOLUTION|>--- conflicted
+++ resolved
@@ -27,40 +27,10 @@
 [workspace.dependencies]
 
 # Workspace crates
-<<<<<<< HEAD
-mas-axum-utils = { path = "./crates/axum-utils/", version = "=0.15.0-rc.0" }
-mas-cli = { path = "./crates/cli/", version = "=0.15.0-rc.0" }
-mas-config = { path = "./crates/config/", version = "=0.15.0-rc.0" }
-mas-context = { path = "./crates/context/", version = "=0.15.0-rc.0" }
-mas-data-model = { path = "./crates/data-model/", version = "=0.15.0-rc.0" }
-mas-email = { path = "./crates/email/", version = "=0.15.0-rc.0" }
-mas-graphql = { path = "./crates/graphql/", version = "=0.15.0-rc.0" }
-mas-handlers = { path = "./crates/handlers/", version = "=0.15.0-rc.0" }
-mas-http = { path = "./crates/http/", version = "=0.15.0-rc.0" }
-mas-i18n = { path = "./crates/i18n/", version = "=0.15.0-rc.0" }
-mas-i18n-scan = { path = "./crates/i18n-scan/", version = "=0.15.0-rc.0" }
-mas-iana = { path = "./crates/iana/", version = "=0.15.0-rc.0" }
-mas-iana-codegen = { path = "./crates/iana-codegen/", version = "=0.15.0-rc.0" }
-mas-jose = { path = "./crates/jose/", version = "=0.15.0-rc.0" }
-mas-keystore = { path = "./crates/keystore/", version = "=0.15.0-rc.0" }
-mas-listener = { path = "./crates/listener/", version = "=0.15.0-rc.0" }
-mas-matrix = { path = "./crates/matrix/", version = "=0.15.0-rc.0" }
-mas-matrix-synapse = { path = "./crates/matrix-synapse/", version = "=0.15.0-rc.0" }
-mas-oidc-client = { path = "./crates/oidc-client/", version = "=0.15.0-rc.0" }
-mas-policy = { path = "./crates/policy/", version = "=0.15.0-rc.0" }
-mas-router = { path = "./crates/router/", version = "=0.15.0-rc.0" }
-mas-spa = { path = "./crates/spa/", version = "=0.15.0-rc.0" }
-mas-storage = { path = "./crates/storage/", version = "=0.15.0-rc.0" }
-mas-storage-pg = { path = "./crates/storage-pg/", version = "=0.15.0-rc.0" }
-mas-tasks = { path = "./crates/tasks/", version = "=0.15.0-rc.0" }
-mas-templates = { path = "./crates/templates/", version = "=0.15.0-rc.0" }
-mas-tower = { path = "./crates/tower/", version = "=0.15.0-rc.0" }
-oauth2-types = { path = "./crates/oauth2-types/", version = "=0.15.0-rc.0" }
-syn2mas = { path = "./crates/syn2mas", version = "=0.15.0-rc.0" }
-=======
 mas-axum-utils = { path = "./crates/axum-utils/", version = "=0.15.0" }
 mas-cli = { path = "./crates/cli/", version = "=0.15.0" }
 mas-config = { path = "./crates/config/", version = "=0.15.0" }
+mas-context = { path = "./crates/context/", version = "=0.15.0" }
 mas-data-model = { path = "./crates/data-model/", version = "=0.15.0" }
 mas-email = { path = "./crates/email/", version = "=0.15.0" }
 mas-graphql = { path = "./crates/graphql/", version = "=0.15.0" }
@@ -86,7 +56,6 @@
 mas-tower = { path = "./crates/tower/", version = "=0.15.0" }
 oauth2-types = { path = "./crates/oauth2-types/", version = "=0.15.0" }
 syn2mas = { path = "./crates/syn2mas", version = "=0.15.0" }
->>>>>>> 599fc85c
 
 # OpenAPI schema generation and validation
 [workspace.dependencies.aide]
